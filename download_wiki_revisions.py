import argparse
from datetime import datetime
from pathlib import Path
import requests
from bs4 import BeautifulSoup
from tqdm import tqdm
import os

DATA_DIR = Path("data")

def download_page_w_revisions(page_title: str) -> str:
    """Downloads complete revision history of a page using Special:Export with progress bar."""
    url = f"https://en.wikipedia.org/wiki/Special:Export/{page_title}"
    params = {
        "history": "",  # Empty parameter to get full history
        "action": "submit"
    }
    
    # Make initial request to get content length
    response = requests.get(url, params=params, stream=True)
    response.raise_for_status()
    
    # Get total size if available
    total_size = int(response.headers.get('content-length', 0))
    
    # Initialize progress bar
    progress = tqdm(
        total=total_size,
        unit='iB',
        unit_scale=True,
        desc="Downloading revisions",
        leave=True
    )
    
    # Download with progress
    content = []
    for data in response.iter_content(chunk_size=8192):
        content.append(data)
        progress.update(len(data))
    
    progress.close()
    
    return b''.join(content).decode('utf-8')

def parse_mediawiki_revisions(xml_content):
    soup = BeautifulSoup(xml_content, "lxml-xml")
    for revision in soup.find_all("revision"):
        yield str(revision)

def count_revisions_in_xml(xml_content: str) -> int:
    """Count the number of revisions in a single XML response."""
    soup = BeautifulSoup(xml_content, "lxml-xml")
    return len(soup.find_all("revision"))

def count_stored_revisions(page_name: str, data_dir: Path) -> dict:
    """
    Counts all stored revisions for a given page, organized by year and month.
    
    Returns:
        dict: A dictionary with total count and breakdowns by year and month
        Format: {
            'total': int,
            'by_year': {year: count, ...},
            'by_year_month': {(year, month): count, ...}
        }
    """
    page_dir = data_dir / page_name
    if not page_dir.exists():
        return {'total': 0, 'by_year': {}, 'by_year_month': {}}
    
    counts = {
        'total': 0,
        'by_year': {},
        'by_year_month': {}
    }
    
    # Walk through the directory structure
    for year_dir in sorted(page_dir.iterdir()):
        if not year_dir.is_dir():
            continue
            
        year = year_dir.name
        counts['by_year'][year] = 0
        
        for month_dir in sorted(year_dir.iterdir()):
            if not month_dir.is_dir():
                continue
                
            month = month_dir.name
            revision_count = len(list(month_dir.glob("*.xml")))
            
            counts['by_year'][year] += revision_count
            counts['by_year_month'][(year, month)] = revision_count
            counts['total'] += revision_count
    
    return counts

def format_revision_counts(page_name: str, counts: dict) -> str:
    """Formats the revision counts into a readable string."""
    if counts['total'] == 0:
        return f"No revisions found for '{page_name}'."
    
    # Basic summary
    output = [f"Found {counts['total']} total revisions for '{page_name}'."]
    
    # Year breakdown
    year_counts = counts['by_year']
    if year_counts:
        output.append("\nBreakdown by year:")
        for year in sorted(year_counts.keys()):
            output.append(f"  {year}: {year_counts[year]} revisions")
    
    # Month breakdown (optional, commented out to avoid too much detail)
    # month_counts = counts['by_year_month']
    # if month_counts:
    #     output.append("\nBreakdown by month:")
    #     for (year, month) in sorted(month_counts.keys()):
    #         output.append(f"  {year}-{month}: {month_counts[(year, month)]} revisions")
    
    return "\n".join(output)

def main(page: str, data_dir: Path, count_only: bool = False):
    """
    Downloads all revisions of the given page title and organizes them by date.
    If count_only is True, just prints the count of stored revisions.
    """
    if count_only:
        counts = count_stored_revisions(page, data_dir)
        print(format_revision_counts(page, counts))
        return

    print(f"Downloading complete history of {page}")
    raw_revisions = download_page_w_revisions(page)
    
    # Count total revisions for progress bar
    total_revisions = len(BeautifulSoup(raw_revisions, "lxml-xml").find_all("revision"))
    print(f"Found {total_revisions} revisions. Organizing into directory structure...")
    
    for wiki_revision in tqdm(parse_mediawiki_revisions(raw_revisions), total=total_revisions):
        revision_path = construct_path(
            wiki_revision=wiki_revision, page_name=page, save_dir=data_dir
        )
        if not revision_path.exists():
            revision_path.parent.mkdir(parents=True, exist_ok=True)
            revision_path.write_text(wiki_revision)
    
    # Show final counts
    counts = count_stored_revisions(page, data_dir)
    print("\nFinal revision counts:")
    print(format_revision_counts(page, counts))


def extract_id(revision: str) -> str:
    return str(_extract_attribute(revision, attribute="id"))


def find_timestamp(revision: str) -> datetime:
    return parse_timestring(_extract_attribute(revision, attribute="timestamp"))


def _extract_attribute(text: str, attribute: str = "timestamp") -> str:
    soup = BeautifulSoup(text, "lxml-xml")
    result = soup.find(attribute)
    if result is None:
        raise ValueError(f"Could not find attribute {attribute} in text")
    return result.text


def parse_timestring(timestring: str) -> datetime:
    return datetime.strptime(timestring, "%Y-%m-%dT%H:%M:%SZ")


def extract_yearmonth(timestamp: datetime) -> str:
    return timestamp.strftime("%Y-%m")


def find_yearmonth(revision: str) -> str:
    return extract_yearmonth(find_timestamp(revision))

<<<<<<< HEAD

def main(page: str, limit: int, update: str, data_dir: Path):
    """
    Downloads the main page (with revisions) for the given page title.
    Organizes the revisions into a folder structure like
    <page_name>/<year>/<month>/<revision_id>.xml
    """


    # Boolean wasn't working and being detected by the terminal.
    if update=="True":
        print(f"Downloading {limit} revisions of {page} to {data_dir}")
        raw_revisions = download_page_w_revisions(page, limit=limit)
        validate_page(page, page_xml=raw_revisions)
        print("Downloaded revisions. Parsing and saving...")
        for wiki_revision in tqdm(parse_mediawiki_revisions(raw_revisions), total=limit):
            revision_path = construct_path(
                wiki_revision=wiki_revision, page_name=page, save_dir=data_dir
            )
            if not revision_path.exists():
                revision_path.parent.mkdir(parents=True, exist_ok=True)
            revision_path.write_text(wiki_revision)
    
    number_of_revisions = count_files(page, folders=True)

    print(f"The number of revisions are {number_of_revisions}")


def count_files(page, folders=False):
    folder = Path(f'data/{page}')
    count = 0
    for root_dir, cur_dir, files in os.walk(folder):
        count += len(files)
        if folders==True: 
                count += len(cur_dir)  # Optionally count folders

    return count


=======
>>>>>>> da4c5288
def construct_path(page_name: str, save_dir: Path, wiki_revision: str) -> Path:
    revision_id = extract_id(wiki_revision)
    timestamp = find_timestamp(wiki_revision)
    year = str(timestamp.year)
    month = str(timestamp.month).zfill(2)
    revision_path = save_dir / page_name / year / month / f"{revision_id}.xml"
    return revision_path


def validate_page(page_name: str, page_xml: str) -> None:
    try:
        _ = _extract_attribute(page_xml, attribute="page")
    except ValueError:
        raise ValueError(f"Page {page_name} does not exist")

if __name__ == "__main__":
    parser = argparse.ArgumentParser(
        description="Download Wikipedia page revisions",
        formatter_class=argparse.ArgumentDefaultsHelpFormatter,
    )
    parser.add_argument("page", type=str, help="Title of the Wikipedia page")
    parser.add_argument(
        "--count-only",
        action="store_true",
        help="Only count and display stored revisions without downloading",
    )
    parser.add_argument(
        "--data-dir",
        type=Path,
        default=DATA_DIR,
        help="Directory to store the revision data",
    )
    parser.add_argument(
        "--update",
        type=str,
        help="Updating the revisions (re-downloading)",
    )
    args = parser.parse_args()
<<<<<<< HEAD
    main(page=args.page, limit=args.limit, update=args.update, data_dir=DATA_DIR)
=======
    main(page=args.page, data_dir=args.data_dir, count_only=args.count_only)
>>>>>>> da4c5288
<|MERGE_RESOLUTION|>--- conflicted
+++ resolved
@@ -177,48 +177,6 @@
 def find_yearmonth(revision: str) -> str:
     return extract_yearmonth(find_timestamp(revision))
 
-<<<<<<< HEAD
-
-def main(page: str, limit: int, update: str, data_dir: Path):
-    """
-    Downloads the main page (with revisions) for the given page title.
-    Organizes the revisions into a folder structure like
-    <page_name>/<year>/<month>/<revision_id>.xml
-    """
-
-
-    # Boolean wasn't working and being detected by the terminal.
-    if update=="True":
-        print(f"Downloading {limit} revisions of {page} to {data_dir}")
-        raw_revisions = download_page_w_revisions(page, limit=limit)
-        validate_page(page, page_xml=raw_revisions)
-        print("Downloaded revisions. Parsing and saving...")
-        for wiki_revision in tqdm(parse_mediawiki_revisions(raw_revisions), total=limit):
-            revision_path = construct_path(
-                wiki_revision=wiki_revision, page_name=page, save_dir=data_dir
-            )
-            if not revision_path.exists():
-                revision_path.parent.mkdir(parents=True, exist_ok=True)
-            revision_path.write_text(wiki_revision)
-    
-    number_of_revisions = count_files(page, folders=True)
-
-    print(f"The number of revisions are {number_of_revisions}")
-
-
-def count_files(page, folders=False):
-    folder = Path(f'data/{page}')
-    count = 0
-    for root_dir, cur_dir, files in os.walk(folder):
-        count += len(files)
-        if folders==True: 
-                count += len(cur_dir)  # Optionally count folders
-
-    return count
-
-
-=======
->>>>>>> da4c5288
 def construct_path(page_name: str, save_dir: Path, wiki_revision: str) -> Path:
     revision_id = extract_id(wiki_revision)
     timestamp = find_timestamp(wiki_revision)
@@ -251,14 +209,5 @@
         default=DATA_DIR,
         help="Directory to store the revision data",
     )
-    parser.add_argument(
-        "--update",
-        type=str,
-        help="Updating the revisions (re-downloading)",
-    )
     args = parser.parse_args()
-<<<<<<< HEAD
-    main(page=args.page, limit=args.limit, update=args.update, data_dir=DATA_DIR)
-=======
-    main(page=args.page, data_dir=args.data_dir, count_only=args.count_only)
->>>>>>> da4c5288
+    main(page=args.page, data_dir=args.data_dir, count_only=args.count_only)